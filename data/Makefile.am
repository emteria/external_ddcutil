# File data/Makefile.am

# Copyright (C) 2016-2023 Sanford Rockowitz <rockowitz@minsoft.com>
# SPDX-License-Identifier: GPL-2.0-or-later

resfiles = \
	etc/modprobe.d/nvidia-i2c.conf \
	etc/udev/rules.d/60-ddcutil-i2c.rules \
	etc/udev/rules.d/60-ddcutil-usb.rules \
	etc/X11/xorg.conf.d/90-nvidia-i2c.conf

rulesfiles = \
	usr/lib/udev/rules.d/60-ddcutil-i2c.rules \
	usr/lib/udev/rules.d/60-ddcutil-usb.rules

distributed_modulesfiles = \
    usr/lib/modules-load.d/ddcutil.conf
<<<<<<< HEAD

#   usr/lib/modules-load.d/libddcutil.conf

installed_modulesfiles  =  usr/lib/modules-load.d/ddcutil.conf 
# if ENABLE_SHARED_LIB_COND
#  installed_modulesfiles += usr/lib/modules-load.d/libddcutil.conf
# endif
=======

if !INSTALL_LIB_ONLY_COND
installed_modulesfiles = \
    usr/lib/modules-load.d/ddcutil.conf
endif 
>>>>>>> 70457545

# Causes files (with directory structure) to be included in tarball:
EXTRA_DIST = $(resfiles) $(rulesfiles) $(distributed_modulesfiles)


# Target directory (/usr/local/share/ddcutil/data or /usr/share/ddcutil/data):
ddcutildir = $(datadir)/ddcutil/data
# Causes files (w/o directory structure) to be installed in target directory:
<<<<<<< HEAD
if !INSTALL_LIB_ONLY_COND
=======
if !INSTALL_LIB_ONLY_COND 
>>>>>>> 70457545
ddcutil_DATA = $(resfiles)
endif

# Use prefix instead of libdir here because it appears that 
# udev/rules.d is always a subdirectory of /usr/lib
rulesdir = ${prefix}/lib/udev/rules.d
if !INSTALL_LIB_ONLY_COND
rules_DATA = $(rulesfiles)
endif

# Similar comment for modules-load.d
installed_modulesdir = $(prefix)/lib/modules-load.d
if !INSTALL_LIB_ONLY_COND
installed_modules_DATA  = $(installed_modulesfiles)
endif

# include FindDDCUtil.cmake in tarball:
EXTRA_DIST += cmake/ddcutil/FindDDCUtil.cmake
if ENABLE_SHARED_LIB_COND
if !INSTALL_LIB_ONLY_COND
   # where make install finds FindDDCUtil.cmake:
if !INSTALL_LIB_ONLY_COND
   cmake_DATA = cmake/ddcutil/FindDDCUtil.cmake
endif
   # where FindDDCUtil.cmake will installed:
   cmakedir = $(libdir)/cmake/ddcutil
endif

# n. -local executes before target, -hook executes after

all-local:
	@echo "(data/Makefile) ==>  Executing rule: all-local"

install-data-local:
	@echo "(data/Makefile) ==>  Executing rule: install-data-local"
	@echo "prefix:         ${prefix}"
	@echo "includedir      ${includedir}"
	@echo "docdir          ${docdir}"
	@echo "libdir          ${libdir}"
	@echo "rulesdir        ${rulesdir}"
	@echo "packagedatadir: $(packagedatadir)"
	@echo "datadir:        $(datadir)"
	@echo "ddcutildir:     $(ddcutildir)"
	@echo "srcdir:         $(srcdir)"
	@echo "bindir:         ${bindir}"
	@echo "cmakedir:       ${cmakedir}"
	@echo "DESTDIR:        ${DESTDIR}"
	@echo "rulesfiles:     ${rulesfiles}"
	@echo "resfiles:       ${resfiles}"
	@echo "udevdir:        ${udevdir}"

# @xxx@ names are not defined, names with $() are 
install-data-hook:
	@echo "(data/install-data-hook)===> Executing rule: install-data-hook"
if !INSTALL_LIB_ONLY_COND
	sed  -i "s|/usr|${prefix}|" ${DESTDIR}${rulesdir}/60-ddcutil-usb.rules 
endif
	@echo "Clear out files possibly left over from earlier installation"
	rm -f ${DESTDIR}${resdir}/45-ddcutil*
	rm -f ${DESTDIR}${rulesdir}/60-ddcutil.rules

uninstall-hook:
	@echo "(data/uninstall-hook)===> Executing rule: uninstall-hook"
<|MERGE_RESOLUTION|>--- conflicted
+++ resolved
@@ -15,21 +15,11 @@
 
 distributed_modulesfiles = \
     usr/lib/modules-load.d/ddcutil.conf
-<<<<<<< HEAD
-
-#   usr/lib/modules-load.d/libddcutil.conf
-
-installed_modulesfiles  =  usr/lib/modules-load.d/ddcutil.conf 
-# if ENABLE_SHARED_LIB_COND
-#  installed_modulesfiles += usr/lib/modules-load.d/libddcutil.conf
-# endif
-=======
 
 if !INSTALL_LIB_ONLY_COND
 installed_modulesfiles = \
     usr/lib/modules-load.d/ddcutil.conf
 endif 
->>>>>>> 70457545
 
 # Causes files (with directory structure) to be included in tarball:
 EXTRA_DIST = $(resfiles) $(rulesfiles) $(distributed_modulesfiles)
@@ -38,11 +28,8 @@
 # Target directory (/usr/local/share/ddcutil/data or /usr/share/ddcutil/data):
 ddcutildir = $(datadir)/ddcutil/data
 # Causes files (w/o directory structure) to be installed in target directory:
-<<<<<<< HEAD
+
 if !INSTALL_LIB_ONLY_COND
-=======
-if !INSTALL_LIB_ONLY_COND 
->>>>>>> 70457545
 ddcutil_DATA = $(resfiles)
 endif
 
@@ -61,14 +48,14 @@
 
 # include FindDDCUtil.cmake in tarball:
 EXTRA_DIST += cmake/ddcutil/FindDDCUtil.cmake
+# where FindDDCUtil.cmake will installed:
+cmakedir = $(libdir)/cmake/ddcutil
+
 if ENABLE_SHARED_LIB_COND
 if !INSTALL_LIB_ONLY_COND
-   # where make install finds FindDDCUtil.cmake:
-if !INSTALL_LIB_ONLY_COND
-   cmake_DATA = cmake/ddcutil/FindDDCUtil.cmake
+# where make install finds FindDDCUtil.cmake:
+cmake_DATA = cmake/ddcutil/FindDDCUtil.cmake
 endif
-   # where FindDDCUtil.cmake will installed:
-   cmakedir = $(libdir)/cmake/ddcutil
 endif
 
 # n. -local executes before target, -hook executes after
